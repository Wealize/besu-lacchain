--- conflicted
+++ resolved
@@ -76,15 +76,9 @@
   /** The constant BLS12_MAP_FP_TO_G1. */
   public static final Address BLS12_MAP_FP_TO_G1 = Address.precompiled(0x12);
   /** The constant BLS12_MAP_FP2_TO_G2. */
-<<<<<<< HEAD
-  public static final Address BLS12_MAP_FP2_TO_G2 = Address.precompiled(0x12);
+  public static final Address BLS12_MAP_FP2_TO_G2 = Address.precompiled(0x13);
   /** Constant for Precompiled Falcon verification signature. */
-  public static final Address LACCHAIN_FALCON = Address.precompiled(0x13);
-  /** The constant KZG_POINT_EVAL. */
-  public static final Address KZG_POINT_EVAL = Address.precompiled(0x14);
-=======
-  public static final Address BLS12_MAP_FP2_TO_G2 = Address.precompiled(0x13);
->>>>>>> eef40bd5
+  public static final Address LACCHAIN_FALCON = Address.precompiled(0x14);
   /** The constant ZERO. */
   public static final Address ZERO = Address.fromHexString("0x0");
 
